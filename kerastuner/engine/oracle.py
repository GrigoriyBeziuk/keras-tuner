--- conflicted
+++ resolved
@@ -301,10 +301,6 @@
 def _format_objective(objective):
     if isinstance(objective, list):
         return [_format_objective(obj) for obj in objective]
-<<<<<<< HEAD
-
-=======
->>>>>>> 1d17db1a
     if isinstance(objective, Objective):
         return objective
     if isinstance(objective, str):
