import time
import json
import numpy as np
from os import path
from collections import defaultdict
from tensorflow.python.lib.io import file_io # allows to write to GCP or local
from termcolor import cprint
from keras import backend as K

from .execution import InstanceExecution


class Instance(object):
  """Model instance class."""

  def __init__(self, model, idx, model_name, num_gpu, batch_size, display_model):
    self.ts = int(time.time())
    self.training_size = -1
    self.model = model
    self.idx = idx
    self.model_name = model_name
    self.num_gpu = num_gpu
    self.batch_size = batch_size
    self.display_model = display_model
    self.ts = int(time.time())
    self.executions = []
    self.model_size = self.__compute_model_size(model)
<<<<<<< HEAD
    self.validation_size = 0
    
      
=======
    self.validation
    cprint("|- model size is:%d" % self.model_size, 'blue')


>>>>>>> 4e7b7333
  def __compute_model_size(self, model):
    "comput the size of a given model"
    return np.sum([K.count_params(p) for p in set(model.trainable_weights)])

  def fit(self, x, y, resume_execution=False, **kwargs):
    """Fit an execution of the model instance
    Args:
      resume_execution (bool): Instead of creating a new execution, resume training the previous one. Default false.
    """
    self.training_size = len(y)
    if kwargs.get('validation_data'):
      self.validation_size = len(kwargs['validation_data'][1]) 

    if resume_execution and len(self.executions):
      execution = self.executions[-1]
    else:
      execution = self.__new_execution()
    results = execution.fit(x, y, **kwargs)
    # compute execution level metrics
    execution.record_results(results)
    return results

  def __new_execution(self):
    num_executions = len(self.executions)

    # ensure that info is only displayed once per iteration
    if num_executions > 0:
      display_model = None
      display_info = False
    else:
      display_info = True
      display_model = self.display_model

    execution = InstanceExecution(self.model, self.idx, self.model_name, self.num_gpu, self.batch_size, display_model, display_info)
    self.executions.append(execution)
    return execution

  def __save_to_gs(self, fname, local_dir, gs_dir):
    "Store file remotely in a given GS bucket path"
    local_path = path.join(local_dir, fname)
    remote_path = "%s%s" % (gs_dir, fname)
    cprint("[INFO] Uploading %s to %s" % (local_path, remote_path), 'cyan')
    with file_io.FileIO(local_path, mode='r') as input_f:
      with file_io.FileIO(remote_path, mode='w+') as output_f:
        output_f.write(input_f.read())


  def record_results(self, local_dir, gs_dir=None, save_models=True, prefix='',
                    key_metrics=[('loss', 'min'), ('acc', 'max')]):
    """Record training results
    Args
      local_dir (str): local saving directory
      gs_dir (str): Google cloud bucket path. Default None
      save_models (bool): save the trained models?
      prefix (str): what string to use to prefix the models
      key_metrics: which metrics media value should be a top field?. default loss and acc
    Returns:
      dict: results data
    """

    cprint("[INFO] Saving results to %s" % local_dir, 'cyan')

    results = {
        "key_metrics": {},
        "idx": self.idx,
        "ts": self.ts,
        "training_size": self.training_size,
        "num_executions": len(self.executions),
        "model": self.model.to_json(),
        "model_name": self.model_name,
        "num_gpu": self.num_gpu,
        "batch_size": self.batch_size,
        "model_size": self.model_size,
    }

    # collecting executions results
    exec_metrics = defaultdict(lambda : defaultdict(list))
    executions = [] # execution data
    for execution in self.executions:

      # metrics collection
      for metric, data in execution.metrics.items():
        exec_metrics[metric]['min'].append(execution.metrics[metric]['min'])
        exec_metrics[metric]['max'].append(execution.metrics[metric]['max'])

      # execution data
      execution_info = {
        "num_epochs": execution.num_epochs,
        "history": execution.history,
        "loss_fn": execution.model.loss,
        "loss_weigths": execution.model.loss_weights,
        #FIXME record optimizer parameters
        #"optimizer": execution.model.optimizer
      }
      executions.append(execution_info)

      # save model if needed
      if save_models:
        mdl_base_fname = "%s-%s" % (self.idx, execution.ts)

        # config
        config_fname = "%s-%s-config.json" % (prefix, mdl_base_fname)
        local_path = path.join(local_dir, config_fname)
        with file_io.FileIO(local_path, 'w') as output:
          output.write(execution.model.to_json())
        if gs_dir:
          self.__save_to_gs(config_fname, local_dir, gs_dir)

        # weight
        weights_fname = "%s-%s-weights.h5" % (prefix, mdl_base_fname)
        local_path = path.join(local_dir, weights_fname)
        execution.model.save_weights(local_path)
        if gs_dir:
          self.__save_to_gs(weights_fname, local_dir, gs_dir)


    results['executions'] = executions

    # aggregating statistics
    metrics = defaultdict(dict)
    for metric in exec_metrics.keys():
      for direction, data in exec_metrics[metric].items():
        metrics[metric][direction] = {
          "min": np.min(data),
          "max": np.max(data),
          "mean": np.mean(data),
          "median": np.median(data)
        }
    results['metrics'] = metrics

    # Usual metrics reported as top fields for their median values
    for tm in key_metrics:
      if tm[0] in metrics:
        results['key_metrics'][tm[0]] = metrics[tm[0]][tm[1]]['median']


    fname = '%s-%s-%s-results.json' % (prefix, self.idx, self.training_size)
    output_path = path.join(local_dir, fname)
    with file_io.FileIO(output_path, 'w') as outfile:
      outfile.write(json.dumps(results))
    if gs_dir:
      self.__save_to_gs(fname, local_dir, gs_dir)
    return results<|MERGE_RESOLUTION|>--- conflicted
+++ resolved
@@ -25,16 +25,9 @@
     self.ts = int(time.time())
     self.executions = []
     self.model_size = self.__compute_model_size(model)
-<<<<<<< HEAD
     self.validation_size = 0
     
       
-=======
-    self.validation
-    cprint("|- model size is:%d" % self.model_size, 'blue')
-
-
->>>>>>> 4e7b7333
   def __compute_model_size(self, model):
     "comput the size of a given model"
     return np.sum([K.count_params(p) for p in set(model.trainable_weights)])
@@ -59,7 +52,7 @@
 
   def __new_execution(self):
     num_executions = len(self.executions)
-
+    
     # ensure that info is only displayed once per iteration
     if num_executions > 0:
       display_model = None
@@ -82,7 +75,7 @@
         output_f.write(input_f.read())
 
 
-  def record_results(self, local_dir, gs_dir=None, save_models=True, prefix='',
+  def record_results(self, local_dir, gs_dir=None, save_models=True, prefix='', 
                     key_metrics=[('loss', 'min'), ('acc', 'max')]):
     """Record training results
     Args
